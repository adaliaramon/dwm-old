/* See LICENSE file for copyright and license details.
 *
 * dynamic window manager is designed like any other X client as well. It is
 * driven through handling X events. In contrast to other X clients, a window
 * manager selects for SubstructureRedirectMask on the root window, to receive
 * events about window (dis-)appearance. Only one X connection at a time is
 * allowed to select for this event mask.
 *
 * The event handlers of dwm are organized in an array which is accessed
 * whenever a new event has been fetched. This allows event dispatching
 * in O(1) time.
 *
 * Each child of the root window is called a client, except windows which have
 * set the override_redirect flag. Clients are organized in a linked client
 * list on each monitor, the focus history is remembered through a stack list
 * on each monitor. Each client contains a bit array to indicate the tags of a
 * client.
 *
 * Keys and tagging rules are organized as arrays and defined in config.h.
 *
 * To understand everything else, start reading main().
 */
#include <locale.h>
#include <signal.h>
#include <stdio.h>
#include <stdlib.h>
#include <string.h>
#include <unistd.h>
#include <sys/wait.h>
#include <X11/cursorfont.h>
#include <X11/keysym.h>
#include <X11/Xatom.h>
#include <X11/Xlib.h>
#include <X11/Xproto.h>
#include <X11/Xutil.h>
#ifdef XINERAMA
#include <X11/extensions/Xinerama.h>
#endif /* XINERAMA */
#include <X11/Xft/Xft.h>

#include "drw.h"
#include "util.h"

/* macros */
#define BUTTONMASK              (ButtonPressMask|ButtonReleaseMask)
#define CLEANMASK(mask)         (mask & ~(numlockmask|LockMask) & (ShiftMask|ControlMask|Mod1Mask|Mod2Mask|Mod3Mask|Mod4Mask|Mod5Mask))
#define INTERSECT(x,y,w,h,m)    (MAX(0, MIN((x)+(w),(m)->windowX+(m)->windowWidth) - MAX((x),(m)->windowX)) \
                               * MAX(0, MIN((y)+(h),(m)->windowY+(m)->windowHeight) - MAX((y),(m)->windowY)))
#define ISVISIBLEONTAG(C, T)    ((C->tags & T))
#define ISVISIBLE(C)            ISVISIBLEONTAG(C, C->monitor->tagSet[C->monitor->selectedTags])
#define LENGTH(X)               (sizeof X / sizeof X[0])
#define MOUSEMASK               (BUTTONMASK|PointerMotionMask)
#define WIDTH(X)                ((X)->w + 2 * (X)->borderWidth)
#define HEIGHT(X)               ((X)->h + 2 * (X)->borderWidth)
#define TAGMASK                 ((1 << LENGTH(tags)) - 1)
#define TEXTW(X)                (drw_fontset_getwidth(draw, (X)) + leftRightPad)

/* enums */
enum { CurNormal, CurResize, CurMove, CurLast }; /* cursor */
enum { SchemeNorm, SchemeSel }; /* color schemes */
enum { NetSupported, NetWMName, NetWMState, NetWMCheck,
       NetWMFullscreen, NetActiveWindow, NetWMWindowType,
       NetWMWindowTypeDialog, NetClientList, NetLast }; /* EWMH atoms */
enum { WMProtocols, WMDelete, WMState, WMTakeFocus, WMLast }; /* default atoms */
enum { ClickTagBar, ClickLayoutSymbol, ClickStatusText, ClickWindowTitle,
       ClickClientWindow, ClickRootWindow, ClkLast }; /* clicks */

typedef union {
	int i;
	unsigned int ui;
	float f;
	const void *v;
} Argument;

typedef struct {
	unsigned int click;
	unsigned int mask;
	unsigned int button;
	void (*function)(const Argument *argument);
	const Argument argument;
} Button;

typedef struct Monitor Monitor;
typedef struct Client { // Any regular window (not a bar window, I believe)
	char name[256];
	float mina, maxa;
	int x, y, w, h;
	int oldx, oldy, oldw, oldh;
	int basew, baseh, incw, inch, maxw, maxh, minw, minh;
	int borderWidth, oldBorderWidth;
	unsigned int tags;
	int isFixed, isFloating, isUrgent, neverFocus, oldState, isFullscreen;
	struct Client *next; // Next client (Super + j)
	struct Client *selectionNext; // Next client in the order that they were selected
	Monitor *monitor;
	Window window;
} Client;

typedef struct {
	unsigned int modifier;
	KeySym keySymbol;
	void (*function)(const Argument *);
	const Argument argument;
} Key;

typedef struct {
	const char *symbol;
	void (*arrange)(Monitor *);
} Layout;

struct Monitor {
	char layoutSymbol[16];
	float masterFactor;
	int nMaster;
	int num;
	int by;               /* bar geometry */
	int monitorX, monitorY, monitorWidth, monitorHeight;   /* screen size */
	int windowX, windowY, windowWidth, windowHeight;   /* window area  */
	unsigned int selectedTags;
	unsigned int selectedLayout;
	unsigned int tagSet[2];
	int showBar;
	int topBar;
	Client *clients;
	Client *selectedClient;
	Client *stack;
	Monitor *next;
	Window barWindow;
	const Layout *layouts[2];
};

typedef struct {
	const char *class;
	const char *instance;
	const char *title;
	unsigned int tags;
	int isfloating;
	int monitor;
} Rule;

/* function declarations */
static void applyrules(Client *c);
static int applysizehints(Client *c, int *x, int *y, int *w, int *h, int interact);
static void arrange(Monitor *m);
static void arrangemon(Monitor *m);
static void attach(Client *c);
static void attachBelow(Client *c);
static void attachStack(Client *c);
static void buttonPress(XEvent *event);
static void checkOtherWindowManager(void);
static void cleanup(void);
static void cleanupmon(Monitor *mon);
static void clientmessage(XEvent *e);
static void configure(Client *c);
static void configurenotify(XEvent *e);
static void configurerequest(XEvent *e);
static Monitor *createMonitor(void);
static void destroynotify(XEvent *e);
static void detach(Client *c);
static void detachStack(Client *c);
static Monitor *dirtomon(int dir);
static void drawBar(Monitor *monitor);
static void drawBars(void);
static void enternotify(XEvent *e);
static void expose(XEvent *e);
static void focus(Client *client);
static void focusIn(XEvent *e);
static void focusmon(const Argument *arg);
static void focusStack(const Argument *argument);
static Atom getatomprop(Client *c, Atom prop);
static int getRootPointer(int *x, int *y);
static long getState(Window window);
static int gettextprop(Window w, Atom atom, char *text, unsigned int size);
static void grabButtons(Client *c, int focused);
static void grabkeys(void);
static void incnmaster(const Argument *arg);
static void keyPress(XEvent *event);
static void killclient(const Argument *arg);
static void manage(Window window, XWindowAttributes *windowAttributes);
static void mappingnotify(XEvent *e);
static void maprequest(XEvent *e);
static void monocle(Monitor *m);
static void motionNotify(XEvent *e);
static void movemouse(const Argument *arg);
static Client *nexttagged(Client *c);
static Client *nexttiled(Client *c);
static void pop(Client *);
static void propertynotify(XEvent *e);
static void quit(const Argument *arg);
static Monitor *rectangleToMonitor(int x, int y, int w, int h);
static void resize(Client *c, int x, int y, int w, int h, int interact);
static void resizeclient(Client *c, int x, int y, int w, int h);
static void resizemouse(const Argument *arg);
static void restack(Monitor *m);
static void run(void);
static void scan(void);
static int sendevent(Client *c, Atom proto);
static void sendmon(Client *c, Monitor *m);
static void setclientstate(Client *c, long state);
static void setFocus(Client *c);
static void setfullscreen(Client *c, int fullscreen);
static void setlayout(const Argument *arg);
static void setmfact(const Argument *arg);
static void setup(void);
static void seturgent(Client *c, int urg);
static void showhide(Client *c);
static void sigchld(int unused);
static void spawn(const Argument *argument);
static void tag(const Argument *arg);
static void tagmon(const Argument *arg);
static void tile(Monitor *);
static void dwindle(Monitor *);
static void toggleBar(const Argument *argument);
static void togglefloating(const Argument *arg);
static void toggletag(const Argument *arg);
static void toggleview(const Argument *arg);
static void unfocus(Client *c, int setfocus);
static void unmanage(Client *c, int destroyed);
static void unmapnotify(XEvent *e);
static void updatebarpos(Monitor *m);
static void updatebars(void);
static void updateclientlist(void);
static int updateGeometry(void);
static void updatenumlockmask(void);
static void updatesizehints(Client *c);
static void updatestatus(void);
static void updatetitle(Client *c);
static void updatewindowtype(Client *c);
static void updatewmhints(Client *c);
static void view(const Argument *arg);
static Client *windowToClient(Window window);
static Monitor *windowToMonitor(Window window);
static int xerror(Display *dpy, XErrorEvent *ee);
static int xerrordummy(Display *dpy, XErrorEvent *ee);
static int xerrorstart(Display *dpy, XErrorEvent *ee);
static void zoom(const Argument *arg);

/* variables */
static const char broken[] = "broken";
static char statusText[256]; // Bottom left text, dwm-version by default. It is set with xsetroot
static int screen;
static int screenWidth, screenHeight; // X display screen geometry width, height
static int barHeight, barLayoutWidth = 0; // Bar geometry, blw -> barLayoutWidth/barLeftWidth (?) to be determined
static int leftRightPad; // Sum of left and right padding for text
static int (*xerrorxlib)(Display *, XErrorEvent *);
static unsigned int numlockmask = 0;
static void (*handler[LASTEvent]) (XEvent *) = {
	[ButtonPress] = buttonPress, // Mouse button click handler
	[ClientMessage] = clientmessage,
	[ConfigureRequest] = configurerequest,
	[ConfigureNotify] = configurenotify,
	[DestroyNotify] = destroynotify,
	[EnterNotify] = enternotify,
	[Expose] = expose,
	[FocusIn] = focusIn,
	[KeyPress] = keyPress, // Keyboard handler
	[MappingNotify] = mappingnotify,
	[MapRequest] = maprequest,
	[MotionNotify] = motionNotify,
	[PropertyNotify] = propertynotify,
	[UnmapNotify] = unmapnotify
};
static Atom wmAtom[WMLast], netAtom[NetLast];
static int running = 1;
static Cur *cursor[CurLast];
static Color **scheme;
static Display *display;
static Draw *draw;
static Monitor *monitors, *selectedMonitor; // Monitors really points to the first monitor in a linked list
static Window root, wmcheckwin; // Root is the main window, parent to all the other windows

/* configuration, allows nested code to access above variables */
#include "config.h"

/* compile-time check if all tags fit into an unsigned int bit array. */
struct NumTags { char limitexceeded[LENGTH(tags) > 31 ? -1 : 1]; };

/* function implementations */
void
applyrules(Client *c)
{
	const char *class, *instance;
	unsigned int i;
	const Rule *r;
	Monitor *m;
	XClassHint ch = { NULL, NULL };

	/* rule matching */
	c->isFloating = 0;
	c->tags = 0;
	XGetClassHint(display, c->window, &ch);
	class    = ch.res_class ? ch.res_class : broken;
	instance = ch.res_name  ? ch.res_name  : broken;

	for (i = 0; i < LENGTH(rules); i++) {
		r = &rules[i];
		if ((!r->title || strstr(c->name, r->title))
		&& (!r->class || strstr(class, r->class))
		&& (!r->instance || strstr(instance, r->instance)))
		{
			c->isFloating = r->isfloating;
			c->tags |= r->tags;
			for (m = monitors; m && m->num != r->monitor; m = m->next);
			if (m)
				c->monitor = m;
		}
	}
	if (ch.res_class)
		XFree(ch.res_class);
	if (ch.res_name)
		XFree(ch.res_name);
	c->tags = c->tags & TAGMASK ? c->tags & TAGMASK : c->monitor->tagSet[c->monitor->selectedTags];
}

int
applysizehints(Client *c, int *x, int *y, int *w, int *h, int interact)
{
	int baseismin;
	Monitor *m = c->monitor;

	/* set minimum possible */
	*w = MAX(1, *w);
	*h = MAX(1, *h);
	if (interact) {
		if (*x > screenWidth)
			*x = screenWidth - WIDTH(c);
		if (*y > screenHeight)
			*y = screenHeight - HEIGHT(c);
		if (*x + *w + 2 * c->borderWidth < 0)
			*x = 0;
		if (*y + *h + 2 * c->borderWidth < 0)
			*y = 0;
	} else {
		if (*x >= m->windowX + m->windowWidth)
			*x = m->windowX + m->windowWidth - WIDTH(c);
		if (*y >= m->windowY + m->windowHeight)
			*y = m->windowY + m->windowHeight - HEIGHT(c);
		if (*x + *w + 2 * c->borderWidth <= m->windowX)
			*x = m->windowX;
		if (*y + *h + 2 * c->borderWidth <= m->windowY)
			*y = m->windowY;
	}
	if (*h < barHeight)
		*h = barHeight;
	if (*w < barHeight)
		*w = barHeight;
	if (resizeHints || c->isFloating || !c->monitor->layouts[c->monitor->selectedLayout]->arrange) {
		/* see last two sentences in ICCCM 4.1.2.3 */
		baseismin = c->basew == c->minw && c->baseh == c->minh;
		if (!baseismin) { /* temporarily remove base dimensions */
			*w -= c->basew;
			*h -= c->baseh;
		}
		/* adjust for aspect limits */
		if (c->mina > 0 && c->maxa > 0) {
			if (c->maxa < (float)*w / *h)
				*w = *h * c->maxa + 0.5;
			else if (c->mina < (float)*h / *w)
				*h = *w * c->mina + 0.5;
		}
		if (baseismin) { /* increment calculation requires this */
			*w -= c->basew;
			*h -= c->baseh;
		}
		/* adjust for increment value */
		if (c->incw)
			*w -= *w % c->incw;
		if (c->inch)
			*h -= *h % c->inch;
		/* restore base dimensions */
		*w = MAX(*w + c->basew, c->minw);
		*h = MAX(*h + c->baseh, c->minh);
		if (c->maxw)
			*w = MIN(*w, c->maxw);
		if (c->maxh)
			*h = MIN(*h, c->maxh);
	}
	return *x != c->x || *y != c->y || *w != c->w || *h != c->h;
}

void
arrange(Monitor *m)
{
	if (m)
		showhide(m->stack);
	else for (m = monitors; m; m = m->next)
		showhide(m->stack);
	if (m) {
		arrangemon(m);
		restack(m);
	} else for (m = monitors; m; m = m->next)
		arrangemon(m);
}

void
arrangemon(Monitor *m)
{
	strncpy(m->layoutSymbol, m->layouts[m->selectedLayout]->symbol, sizeof m->layoutSymbol);
	if (m->layouts[m->selectedLayout]->arrange)
		m->layouts[m->selectedLayout]->arrange(m);
}

void
attach(Client *c)
{
	c->next = c->monitor->clients;
	c->monitor->clients = c;
}
void
attachBelow(Client *c)
{
	//If there is nothing on the monitor or the selected client is floating, attach as normal
	if(c->monitor->selectedClient == NULL || c->monitor->selectedClient->isFloating) {
        Client *at = nexttagged(c);
        if(!at) {
            attach(c);
            return;
            }
        c->next = at->next;
        at->next = c;
		return;
	}

	//Set the new client's next property to the same as the currently selected clients next
	c->next = c->monitor->selectedClient->next;
	//Set the currently selected clients next property to the new client
	c->monitor->selectedClient->next = c;

}

void attachStack(Client *c) {
	c->selectionNext = c->monitor->stack;
	c->monitor->stack = c;
}

void buttonPress(XEvent *event) { // Mouse button press handler, does not seem to trigger when clicking on a Window...
	unsigned int i, x, click;
	Argument argument = {0};
	Client *client;
	Monitor *monitor;
	XButtonPressedEvent *buttonPressedEvent = &event->xbutton;

	click = ClickRootWindow;
	/* Focus monitor if necessary */
	if ((monitor = windowToMonitor(buttonPressedEvent->window)) && monitor != selectedMonitor) {
		unfocus(selectedMonitor->selectedClient, 1);
        selectedMonitor = monitor;
		focus(NULL);
	}
	if (buttonPressedEvent->window == selectedMonitor->barWindow) { // If the bar window was clicked
		i = x = 0;
        /* Keep increasing the x position  along with the tag index (i) until we either
         * surpass the x position of the click or we go through all the tags
         * Just a way to check which tag we clicked, if any, stored as an index (i)
         */
        do {
            x += TEXTW(tags[i]);
        } while (buttonPressedEvent->x >= x && ++i < LENGTH(tags));
		if (i < LENGTH(tags)) {
			click = ClickTagBar; // Set the click type
			argument.ui = 1 << i; // Set the unsigned integer argument part to some value depending on i (tag mask (?))
		} else if (buttonPressedEvent->x < x + barLayoutWidth)
			click = ClickLayoutSymbol; // If the layout button was clicked, set the click type
		else if (buttonPressedEvent->x > selectedMonitor->windowWidth - (int)TEXTW(statusText))
			click = ClickStatusText; // Check if the status text was clicked
		else
			click = ClickWindowTitle;
	} else if ((client = windowToClient(buttonPressedEvent->window))) {
		focus(client);
		restack(selectedMonitor);
		XAllowEvents(display, ReplayPointer, CurrentTime);
		click = ClickClientWindow;
	}
    for (i = 0; i < LENGTH(buttons); i++) {
        if (click == buttons[i].click && buttons[i].function && buttons[i].button == buttonPressedEvent->button
            && CLEANMASK(buttons[i].mask) == CLEANMASK(buttonPressedEvent->state)) {
            buttons[i].function(click == ClickTagBar && buttons[i].argument.i == 0 ? &argument : &buttons[i].argument);
        }
    }
}

void checkOtherWindowManager(void) {
	xerrorxlib = XSetErrorHandler(xerrorstart);
	/* this causes an error if some other window manager is running */
	XSelectInput(display, DefaultRootWindow(display), SubstructureRedirectMask);
	XSync(display, False);
	XSetErrorHandler(xerror);
	XSync(display, False);
}

void
cleanup(void)
{
	Argument a = {.ui = ~0};
	Layout foo = { "", NULL };
	Monitor *m;
	size_t i;

	view(&a);
    selectedMonitor->layouts[selectedMonitor->selectedLayout] = &foo;
	for (m = monitors; m; m = m->next)
		while (m->stack)
			unmanage(m->stack, 0);
	XUngrabKey(display, AnyKey, AnyModifier, root);
	while (monitors)
		cleanupmon(monitors);
	for (i = 0; i < CurLast; i++)
		drw_cur_free(draw, cursor[i]);
	for (i = 0; i < LENGTH(colors); i++)
		free(scheme[i]);
	XDestroyWindow(display, wmcheckwin);
	drw_free(draw);
	XSync(display, False);
	XSetInputFocus(display, PointerRoot, RevertToPointerRoot, CurrentTime);
	XDeleteProperty(display, root, netAtom[NetActiveWindow]);
}

void
cleanupmon(Monitor *mon)
{
	Monitor *m;

	if (mon == monitors)
        monitors = monitors->next;
	else {
		for (m = monitors; m && m->next != mon; m = m->next);
		m->next = mon->next;
	}
	XUnmapWindow(display, mon->barWindow);
	XDestroyWindow(display, mon->barWindow);
	free(mon);
}

void
clientmessage(XEvent *e)
{
	XClientMessageEvent *cme = &e->xclient;
	Client *c = windowToClient(cme->window);

	if (!c)
		return;
	if (cme->message_type == netAtom[NetWMState]) {
		if (cme->data.l[1] == netAtom[NetWMFullscreen]
		|| cme->data.l[2] == netAtom[NetWMFullscreen])
			setfullscreen(c, (cme->data.l[0] == 1 /* _NET_WM_STATE_ADD    */
				|| (cme->data.l[0] == 2 /* _NET_WM_STATE_TOGGLE */ && !c->isFullscreen)));
	} else if (cme->message_type == netAtom[NetActiveWindow]) {
		if (c != selectedMonitor->selectedClient && !c->isUrgent)
			seturgent(c, 1);
	}
}

void
configure(Client *c)
{
	XConfigureEvent ce;

	ce.type = ConfigureNotify;
	ce.display = display;
	ce.event = c->window;
	ce.window = c->window;
	ce.x = c->x;
	ce.y = c->y;
	ce.width = c->w;
	ce.height = c->h;
	ce.border_width = c->borderWidth;
	ce.above = None;
	ce.override_redirect = False;
	XSendEvent(display, c->window, False, StructureNotifyMask, (XEvent *)&ce);
}

void
configurenotify(XEvent *e)
{
	Monitor *m;
	Client *c;
	XConfigureEvent *ev = &e->xconfigure;
	int dirty;

	/* TODO: updateGeometry handling sucks, needs to be simplified */
	if (ev->window == root) {
		dirty = (screenWidth != ev->width || screenHeight != ev->height);
        screenWidth = ev->width;
        screenHeight = ev->height;
		if (updateGeometry() || dirty) {
			drw_resize(draw, screenWidth, barHeight);
			updatebars();
			for (m = monitors; m; m = m->next) {
				for (c = m->clients; c; c = c->next)
					if (c->isFullscreen)
						resizeclient(c, m->monitorX, m->monitorY, m->monitorWidth, m->monitorHeight);
				XMoveResizeWindow(display, m->barWindow, m->windowX, m->by, m->windowWidth, barHeight);
			}
			focus(NULL);
			arrange(NULL);
		}
	}
}

void
configurerequest(XEvent *e)
{
	Client *c;
	Monitor *m;
	XConfigureRequestEvent *ev = &e->xconfigurerequest;
	XWindowChanges wc;

	if ((c = windowToClient(ev->window))) {
		if (ev->value_mask & CWBorderWidth)
			c->borderWidth = ev->border_width;
		else if (c->isFloating || !selectedMonitor->layouts[selectedMonitor->selectedLayout]->arrange) {
			m = c->monitor;
			if (ev->value_mask & CWX) {
				c->oldx = c->x;
				c->x = m->monitorX + ev->x;
			}
			if (ev->value_mask & CWY) {
				c->oldy = c->y;
				c->y = m->monitorY + ev->y;
			}
			if (ev->value_mask & CWWidth) {
				c->oldw = c->w;
				c->w = ev->width;
			}
			if (ev->value_mask & CWHeight) {
				c->oldh = c->h;
				c->h = ev->height;
			}
			if ((c->x + c->w) > m->monitorX + m->monitorWidth && c->isFloating)
				c->x = m->monitorX + (m->monitorWidth / 2 - WIDTH(c) / 2); /* center in x direction */
			if ((c->y + c->h) > m->monitorY + m->monitorHeight && c->isFloating)
				c->y = m->monitorY + (m->monitorHeight / 2 - HEIGHT(c) / 2); /* center in y direction */
			if ((ev->value_mask & (CWX|CWY)) && !(ev->value_mask & (CWWidth|CWHeight)))
				configure(c);
			if (ISVISIBLE(c))
				XMoveResizeWindow(display, c->window, c->x, c->y, c->w, c->h);
		} else
			configure(c);
	} else {
		wc.x = ev->x;
		wc.y = ev->y;
		wc.width = ev->width;
		wc.height = ev->height;
		wc.border_width = ev->border_width;
		wc.sibling = ev->above;
		wc.stack_mode = ev->detail;
		XConfigureWindow(display, ev->window, ev->value_mask, &wc);
	}
	XSync(display, False);
}

Monitor * createMonitor(void) {
    Monitor *monitor = ecalloc(1, sizeof(Monitor));
    monitor->tagSet[0] = monitor->tagSet[1] = 1;
    monitor->masterFactor = masterFactor;
    monitor->nMaster = nMaster;
    monitor->showBar = showbar;
    monitor->topBar = topbar;
    monitor->layouts[0] = &layouts[0];
    monitor->layouts[1] = &layouts[1 % LENGTH(layouts)];
	strncpy(monitor->layoutSymbol, layouts[0].symbol, sizeof monitor->layoutSymbol);
	return monitor;
}

void
destroynotify(XEvent *e)
{
	Client *c;
	XDestroyWindowEvent *ev = &e->xdestroywindow;

	if ((c = windowToClient(ev->window)))
		unmanage(c, 1);
}

void
detach(Client *c)
{
	Client **tc;

	for (tc = &c->monitor->clients; *tc && *tc != c; tc = &(*tc)->next);
	*tc = c->next;
}

void detachStack(Client *c) {
	Client **tc, *t;

	for (tc = &c->monitor->stack; *tc && *tc != c; tc = &(*tc)->selectionNext);
	*tc = c->selectionNext;

	if (c == c->monitor->selectedClient) {
		for (t = c->monitor->stack; t && !ISVISIBLE(t); t = t->selectionNext);
		c->monitor->selectedClient = t;
	}
}

Monitor *
dirtomon(int dir)
{
	Monitor *m = NULL;

	if (dir > 0) {
		if (!(m = selectedMonitor->next))
			m = monitors;
	} else if (selectedMonitor == monitors)
		for (m = monitors; m->next; m = m->next);
	else
		for (m = monitors; m->next != selectedMonitor; m = m->next);
	return m;
}

void drawBar(Monitor *monitor) {
	int x, w, textWidth = 0, mw, ew = 0;
	const unsigned int boxs = draw->fonts->height / 9;
	const unsigned int boxw = draw->fonts->height / 6 + 2;
	unsigned int i, occ = 0, urg = 0, n = 0;
	Client *c;

<<<<<<< HEAD
	/* Draw status first, so it can be overdrawn by tags later */
	if (monitor == selectedMonitor) { /* Status is only drawn on selected monitor */
        drawSetColorScheme(draw, scheme[SchemeNorm]);
        textWidth = TEXTW(statusText) - leftRightPad + 2; /* 2px right padding */
		drw_text(draw, monitor->windowWidth - textWidth, 0, textWidth, barHeight, 0, statusText, 0);
=======
	if (!m->showbar)
		return;

	/* draw status first so it can be overdrawn by tags later */
	if (m == selmon) { /* status is only drawn on selected monitor */
		drw_setscheme(drw, scheme[SchemeNorm]);
		tw = TEXTW(stext) - lrpad + 2; /* 2px right padding */
		drw_text(drw, m->ww - tw, 0, tw, bh, 0, stext, 0);
>>>>>>> d39e2f34
	}

	for (c = monitor->clients; c; c = c->next) {
		if (ISVISIBLE(c))
			n++;
		occ |= c->tags;
		if (c->isUrgent)
			urg |= c->tags;
	}
	x = 0;
	for (i = 0; i < LENGTH(tags); i++) {
		w = TEXTW(tags[i]);
        drawSetColorScheme(draw, scheme[monitor->tagSet[monitor->selectedTags] & 1 << i ? SchemeSel : SchemeNorm]);
		drw_text(draw, x, 0, w, barHeight, leftRightPad / 2, tags[i], urg & 1 << i);
		if (occ & 1 << i)
			drw_rect(draw, x + boxs, boxs, boxw, boxw,
                     monitor == selectedMonitor && selectedMonitor->selectedClient && selectedMonitor->selectedClient->tags & 1 << i,
				urg & 1 << i);
		x += w;
	}
    w = barLayoutWidth = TEXTW(monitor->layoutSymbol);
    drawSetColorScheme(draw, scheme[SchemeNorm]);
	x = drw_text(draw, x, 0, w, barHeight, leftRightPad / 2, monitor->layoutSymbol, 0);

	if ((w = monitor->windowWidth - textWidth - x) > barHeight) {
		if (n > 0) {
            textWidth = TEXTW(monitor->selectedClient->name) + leftRightPad;
			mw = (textWidth >= w || n == 1) ? 0 : (w - textWidth) / (n - 1);

			i = 0;
			for (c = monitor->clients; c; c = c->next) {
				if (!ISVISIBLE(c) || c == monitor->selectedClient)
					continue;
                textWidth = TEXTW(c->name);
				if(textWidth < mw)
					ew += (mw - textWidth);
				else
					i++;
			}
			if (i > 0)
				mw += ew / i;

			for (c = monitor->clients; c; c = c->next) {
				if (!ISVISIBLE(c))
					continue;
                textWidth = MIN(monitor->selectedClient == c ? w : mw, TEXTW(c->name));

                drawSetColorScheme(draw, scheme[monitor->selectedClient == c ? SchemeSel : SchemeNorm]);
				if (textWidth > 0) /* trap special handling of 0 in drw_text */
					drw_text(draw, x, 0, textWidth, barHeight, leftRightPad / 2, c->name, 0);
				if (c->isFloating)
					drw_rect(draw, x + boxs, boxs, boxw, boxw, c->isFixed, 0);
				x += textWidth;
				w -= textWidth;
			}
		}
        drawSetColorScheme(draw, scheme[SchemeNorm]);
		drw_rect(draw, x, 0, w, barHeight, 1, 1);
	}
	drw_map(draw, monitor->barWindow, 0, 0, monitor->windowWidth, barHeight);
}

void drawBars(void) {
	for (Monitor *monitor = monitors; monitor; monitor = monitor->next)
        drawBar(monitor);
}

void dwindle(Monitor *mon) {
    unsigned int i, n, nx, ny, nw, nh;
    Client *c;

    for(n = 0, c = nexttiled(mon->clients); c; c = nexttiled(c->next), n++);
    if(n == 0)
        return;

    nx = mon->windowX;
    ny = 0;
    nw = mon->windowWidth;
    nh = mon->windowHeight;

    for(i = 0, c = nexttiled(mon->clients); c; c = nexttiled(c->next)) {
        if((i % 2 && nh / 2 > 2 * c->borderWidth)
           || (!(i % 2) && nw / 2 > 2 * c->borderWidth)) {
            if(i < n - 1) {
                if(i % 2)
                    nh /= 2;
                else
                    nw /= 2;
            }
            if((i % 4) == 0) {
                ny += nh;
            }
            else if((i % 4) == 1)
                nx += nw;
            else if((i % 4) == 2)
                ny += nh;
            else if((i % 4) == 3) {
                nx += nw;
            }
            if(i == 0)
            {
                if(n != 1)
                    nw = mon->windowWidth * mon->masterFactor;
                ny = mon->windowY;
            }
            else if(i == 1)
                nw = mon->windowWidth - nw;
            i++;
        }
        resize(c, nx, ny, nw - 2 * c->borderWidth, nh - 2 * c->borderWidth, False);
    }
}

void
enternotify(XEvent *e)
{
	Client *c;
	Monitor *m;
	XCrossingEvent *ev = &e->xcrossing;

	if ((ev->mode != NotifyNormal || ev->detail == NotifyInferior) && ev->window != root)
		return;
	c = windowToClient(ev->window);
	m = c ? c->monitor : windowToMonitor(ev->window);
	if (m != selectedMonitor) {
		unfocus(selectedMonitor->selectedClient, 1);
        selectedMonitor = m;
	} else if (!c || c == selectedMonitor->selectedClient)
		return;
	focus(c);
}

void
expose(XEvent *e)
{
	Monitor *m;
	XExposeEvent *ev = &e->xexpose;

	if (ev->count == 0 && (m = windowToMonitor(ev->window)))
        drawBar(m);
}

void focus(Client *client) {
    /* If no client or an invisible client was passed, set client to the selection-next visible client */
    if (!client || !ISVISIBLE(client)) {
        for (client = selectedMonitor->stack; client && !ISVISIBLE(client); client = client->selectionNext);
    }
    /* Remove focus from the currently selected client, if necessary */
    if (selectedMonitor->selectedClient && selectedMonitor->selectedClient != client) {
        unfocus(selectedMonitor->selectedClient, 0);
    }
	if (client) {
        /* Update the currently selected monitor, if necessary */
        if (client->monitor != selectedMonitor) { 
            selectedMonitor = client->monitor; 
        }
        if (client->isUrgent) { 
            seturgent(client, 0); 
        }
        detachStack(client);
        attachStack(client);
        grabButtons(client, 1);
		XSetWindowBorder(display, client->window, scheme[SchemeSel][ColBorder].pixel);
        setFocus(client);
	} else {
		XSetInputFocus(display, root, RevertToPointerRoot, CurrentTime);
		XDeleteProperty(display, root, netAtom[NetActiveWindow]);
	}
    selectedMonitor->selectedClient = client;
    drawBars();
}

/* there are some broken focus acquiring clients needing extra handling */
void focusIn(XEvent *e) {
	XFocusChangeEvent *focusChangeEvent = &e->xfocus;
	if (selectedMonitor->selectedClient && focusChangeEvent->window != selectedMonitor->selectedClient->window)
        setFocus(selectedMonitor->selectedClient);
}

void
focusmon(const Argument *arg)
{
	Monitor *m;

	if (!monitors->next)
		return;
	if ((m = dirtomon(arg->i)) == selectedMonitor)
		return;
	unfocus(selectedMonitor->selectedClient, 0);
    selectedMonitor = m;
	focus(NULL);
}

/* Set the focus on the next/previous client, depending on whether argument->i is positive or not */
void focusStack(const Argument *argument) {
	Client *client = NULL, *i;

    if (!selectedMonitor->selectedClient) { // If the selected monitor does not contain any selected client
        return;
    }
    if (selectedMonitor->selectedClient->isFullscreen && lockFullscreen) { // If the selected client is on fullscreen
        return;
    }
	if (argument->i > 0) {
        /* Find the next visible client in the stack, starting from the currently selected one */
		for (client = selectedMonitor->selectedClient->next; client && !ISVISIBLE(client); client = client->next);
		if (!client) // If there is no client found (selectedClient may not have a next (?))
            /* Find the first visible client in the monitor */
			for (client = selectedMonitor->clients; client && !ISVISIBLE(client); client = client->next);
	} else {
        /* Iterate through the current monitor's (visible) clients until the next client is the currently selected client */
        for (i = selectedMonitor->clients; i != selectedMonitor->selectedClient; i = i->next) {
            if (ISVISIBLE(i)) {
                client = i;
            }
        }
        if (!client) {
            for (; i; i = i->next) {
                if (ISVISIBLE(i)) {
                    client = i;
                }
            }
        }
	}
	if (client) {
		focus(client);
		restack(selectedMonitor);
	}
}

Atom
getatomprop(Client *c, Atom prop)
{
	int di;
	unsigned long dl;
	unsigned char *p = NULL;
	Atom da, atom = None;

	if (XGetWindowProperty(display, c->window, prop, 0L, sizeof atom, False, XA_ATOM,
                           &da, &di, &dl, &dl, &p) == Success && p) {
		atom = *(Atom *)p;
		XFree(p);
	}
	return atom;
}

int
getRootPointer(int *x, int *y)
{
	int di;
	unsigned int dui;
	Window dummy;

	return XQueryPointer(display, root, &dummy, &dummy, x, y, &di, &di, &dui);
}

long getState(Window window) {
	int format;
	long result = -1;
	unsigned char *p = NULL;
	unsigned long n, extra;
	Atom real;

	if (XGetWindowProperty(display, window, wmAtom[WMState], 0L, 2L, False, wmAtom[WMState],
                           &real, &format, &n, &extra, (unsigned char **)&p) != Success)
		return -1;
	if (n != 0)
		result = *p;
	XFree(p);
	return result;
}

int
gettextprop(Window w, Atom atom, char *text, unsigned int size)
{
	char **list = NULL;
	int n;
	XTextProperty name;

	if (!text || size == 0)
		return 0;
	text[0] = '\0';
	if (!XGetTextProperty(display, w, &name, atom) || !name.nitems)
		return 0;
	if (name.encoding == XA_STRING)
		strncpy(text, (char *)name.value, size - 1);
	else {
		if (XmbTextPropertyToTextList(display, &name, &list, &n) >= Success && n > 0 && *list) {
			strncpy(text, *list, size - 1);
			XFreeStringList(list);
		}
	}
	text[size - 1] = '\0';
	XFree(name.value);
	return 1;
}

void grabButtons(Client *c, int focused) {
	updatenumlockmask();
	{
		unsigned int i, j;
		unsigned int modifiers[] = { 0, LockMask, numlockmask, numlockmask|LockMask };
		XUngrabButton(display, AnyButton, AnyModifier, c->window);
		if (!focused)
			XGrabButton(display, AnyButton, AnyModifier, c->window, False,
                        BUTTONMASK, GrabModeSync, GrabModeSync, None, None);
		for (i = 0; i < LENGTH(buttons); i++)
			if (buttons[i].click == ClickClientWindow)
				for (j = 0; j < LENGTH(modifiers); j++)
					XGrabButton(display, buttons[i].button,
						buttons[i].mask | modifiers[j],
                                c->window, False, BUTTONMASK,
                                GrabModeAsync, GrabModeSync, None, None);
	}
}

void
grabkeys(void)
{
	updatenumlockmask();
	{
		unsigned int i, j;
		unsigned int modifiers[] = { 0, LockMask, numlockmask, numlockmask|LockMask };
		KeyCode code;

		XUngrabKey(display, AnyKey, AnyModifier, root);
		for (i = 0; i < LENGTH(keys); i++)
			if ((code = XKeysymToKeycode(display, keys[i].keySymbol)))
				for (j = 0; j < LENGTH(modifiers); j++)
					XGrabKey(display, code, keys[i].modifier | modifiers[j], root,
                             True, GrabModeAsync, GrabModeAsync);
	}
}

void
incnmaster(const Argument *arg)
{
    selectedMonitor->nMaster = MAX(selectedMonitor->nMaster + arg->i, 0);
	arrange(selectedMonitor);
}

#ifdef XINERAMA
static int
isuniquegeom(XineramaScreenInfo *unique, size_t n, XineramaScreenInfo *info)
{
	while (n--)
		if (unique[n].x_org == info->x_org && unique[n].y_org == info->y_org
		&& unique[n].width == info->width && unique[n].height == info->height)
			return 0;
	return 1;
}
#endif /* XINERAMA */

void keyPress(XEvent *event) {
	XKeyEvent *keyEvent = &event->xkey; // Get the key-press event
    KeySym keySymbol = XKeycodeToKeysym(display, (KeyCode) keyEvent->keycode, 0); // Get the keycode of the keypress event
    for (unsigned int i = 0; i < LENGTH(keys); i++) { // Iterate through the Keys defined in config.h
        if (keySymbol == keys[i].keySymbol // If the key symbol matches de key symbol of any Key
            && CLEANMASK(keys[i].modifier) == CLEANMASK(keyEvent->state) // The modifier matches too
            && keys[i].function) { // The Key's function is proper
            keys[i].function(&(keys[i].argument)); // Run the Key's function with the Key's argument
        }
    }
}

void
killclient(const Argument *arg)
{
	if (!selectedMonitor->selectedClient)
		return;
	if (!sendevent(selectedMonitor->selectedClient, wmAtom[WMDelete])) {
		XGrabServer(display);
		XSetErrorHandler(xerrordummy);
		XSetCloseDownMode(display, DestroyAll);
		XKillClient(display, selectedMonitor->selectedClient->window);
		XSync(display, False);
		XSetErrorHandler(xerror);
		XUngrabServer(display);
	}
}

void manage(Window window, XWindowAttributes *windowAttributes) {
	Client *c, *t = NULL;
	Window trans = None;
	XWindowChanges windowChanges;

	c = ecalloc(1, sizeof(Client));
	c->window = window;
	/* geometry */
	c->x = c->oldx = windowAttributes->x;
	c->y = c->oldy = windowAttributes->y;
	c->w = c->oldw = windowAttributes->width;
	c->h = c->oldh = windowAttributes->height;
	c->oldBorderWidth = windowAttributes->border_width;

	updatetitle(c);
	if (XGetTransientForHint(display, window, &trans) && (t = windowToClient(trans))) {
		c->monitor = t->monitor;
		c->tags = t->tags;
	} else {
		c->monitor = selectedMonitor;
		applyrules(c);
	}

	if (c->x + WIDTH(c) > c->monitor->monitorX + c->monitor->monitorWidth)
		c->x = c->monitor->monitorX + c->monitor->monitorWidth - WIDTH(c);
	if (c->y + HEIGHT(c) > c->monitor->monitorY + c->monitor->monitorHeight)
		c->y = c->monitor->monitorY + c->monitor->monitorHeight - HEIGHT(c);
	c->x = MAX(c->x, c->monitor->monitorX);
	/* only fix client y-offset, if the client center might cover the bar */
	c->y = MAX(c->y, ((c->monitor->by == c->monitor->monitorY) && (c->x + (c->w / 2) >= c->monitor->windowX)
                      && (c->x + (c->w / 2) < c->monitor->windowX + c->monitor->windowWidth)) ? barHeight : c->monitor->monitorY);
	c->borderWidth = borderWidth;

    windowChanges.border_width = c->borderWidth;
	XConfigureWindow(display, window, CWBorderWidth, &windowChanges);
	XSetWindowBorder(display, window, scheme[SchemeNorm][ColBorder].pixel);
	configure(c); /* propagates border_width, if size doesn't change */
	updatewindowtype(c);
	updatesizehints(c);
	updatewmhints(c);
	XSelectInput(display, window, EnterWindowMask | FocusChangeMask | PropertyChangeMask | StructureNotifyMask);
    grabButtons(c, 0);
	if (!c->isFloating)
        c->isFloating = c->oldState = trans != None || c->isFixed;
	if (c->isFloating)
		XRaiseWindow(display, c->window);
	attachBelow(c);
    attachStack(c);
	XChangeProperty(display, root, netAtom[NetClientList], XA_WINDOW, 32, PropModeAppend,
                    (unsigned char *) &(c->window), 1);
	XMoveResizeWindow(display, c->window, c->x + 2 * screenWidth, c->y, c->w, c->h); /* some windows require this */
	setclientstate(c, NormalState);
	if (c->monitor == selectedMonitor)
		unfocus(selectedMonitor->selectedClient, 0);
	c->monitor->selectedClient = c;
	arrange(c->monitor);
	XMapWindow(display, c->window);
	focus(NULL);
}

void
mappingnotify(XEvent *e)
{
	XMappingEvent *ev = &e->xmapping;

	XRefreshKeyboardMapping(ev);
	if (ev->request == MappingKeyboard)
		grabkeys();
}

void
maprequest(XEvent *e)
{
	static XWindowAttributes wa;
	XMapRequestEvent *ev = &e->xmaprequest;

	if (!XGetWindowAttributes(display, ev->window, &wa))
		return;
	if (wa.override_redirect)
		return;
	if (!windowToClient(ev->window))
		manage(ev->window, &wa);
}

void
monocle(Monitor *m)
{
	unsigned int n = 0;
	Client *c;

	for (c = m->clients; c; c = c->next)
		if (ISVISIBLE(c))
			n++;
	if (n > 0) /* override layout symbol */
		snprintf(m->layoutSymbol, sizeof m->layoutSymbol, "[%d]", n);
	for (c = nexttiled(m->clients); c; c = nexttiled(c->next))
		resize(c, m->windowX, m->windowY, m->windowWidth - 2 * c->borderWidth, m->windowHeight - 2 * c->borderWidth, 0);
}

void motionNotify(XEvent *e) { // Movement of the mouse
	static Monitor *mon = NULL;
	Monitor *m;
	XMotionEvent *ev = &e->xmotion;

	if (ev->window != root)
		return;
	if ((m = rectangleToMonitor(ev->x_root, ev->y_root, 1, 1)) != mon && mon) {
		unfocus(selectedMonitor->selectedClient, 1);
        selectedMonitor = m;
		focus(NULL);
	}
	mon = m;
}

void
movemouse(const Argument *arg)
{
	int x, y, ocx, ocy, nx, ny;
	Client *c;
	Monitor *m;
	XEvent ev;
	Time lasttime = 0;

	if (!(c = selectedMonitor->selectedClient))
		return;
	if (c->isFullscreen) /* no support moving fullscreen windows by mouse */
		return;
	restack(selectedMonitor);
	ocx = c->x;
	ocy = c->y;
	if (XGrabPointer(display, root, False, MOUSEMASK, GrabModeAsync, GrabModeAsync,
                     None, cursor[CurMove]->cursor, CurrentTime) != GrabSuccess)
		return;
	if (!getRootPointer(&x, &y))
		return;
	do {
		XMaskEvent(display, MOUSEMASK | ExposureMask | SubstructureRedirectMask, &ev);
		switch(ev.type) {
		case ConfigureRequest:
		case Expose:
		case MapRequest:
			handler[ev.type](&ev);
			break;
		case MotionNotify:
			if ((ev.xmotion.time - lasttime) <= (1000 / 60))
				continue;
			lasttime = ev.xmotion.time;

			nx = ocx + (ev.xmotion.x - x);
			ny = ocy + (ev.xmotion.y - y);
			if (abs(selectedMonitor->windowX - nx) < snap)
				nx = selectedMonitor->windowX;
			else if (abs((selectedMonitor->windowX + selectedMonitor->windowWidth) - (nx + WIDTH(c))) < snap)
				nx = selectedMonitor->windowX + selectedMonitor->windowWidth - WIDTH(c);
			if (abs(selectedMonitor->windowY - ny) < snap)
				ny = selectedMonitor->windowY;
			else if (abs((selectedMonitor->windowY + selectedMonitor->windowHeight) - (ny + HEIGHT(c))) < snap)
				ny = selectedMonitor->windowY + selectedMonitor->windowHeight - HEIGHT(c);
			if (!c->isFloating && selectedMonitor->layouts[selectedMonitor->selectedLayout]->arrange
                && (abs(nx - c->x) > snap || abs(ny - c->y) > snap))
				togglefloating(NULL);
			if (!selectedMonitor->layouts[selectedMonitor->selectedLayout]->arrange || c->isFloating)
				resize(c, nx, ny, c->w, c->h, 1);
			break;
		}
	} while (ev.type != ButtonRelease);
	XUngrabPointer(display, CurrentTime);
	if ((m = rectangleToMonitor(c->x, c->y, c->w, c->h)) != selectedMonitor) {
		sendmon(c, m);
        selectedMonitor = m;
		focus(NULL);
	}
}

 Client *
nexttagged(Client *c) {
	Client *walked = c->monitor->clients;
	for(;
		walked && (walked->isFloating || !ISVISIBLEONTAG(walked, c->tags));
		walked = walked->next
	);
	return walked;
}

Client *
nexttiled(Client *c)
{
	for (; c && (c->isFloating || !ISVISIBLE(c)); c = c->next);
	return c;
}

void
pop(Client *c)
{
	detach(c);
	attach(c);
	focus(c);
	arrange(c->monitor);
}

void
propertynotify(XEvent *e)
{
	Client *c;
	Window trans;
	XPropertyEvent *ev = &e->xproperty;

	if ((ev->window == root) && (ev->atom == XA_WM_NAME))
		updatestatus();
	else if (ev->state == PropertyDelete)
		return; /* ignore */
	else if ((c = windowToClient(ev->window))) {
		switch(ev->atom) {
		default: break;
		case XA_WM_TRANSIENT_FOR:
			if (!c->isFloating && (XGetTransientForHint(display, c->window, &trans)) &&
                (c->isFloating = (windowToClient(trans)) != NULL))
				arrange(c->monitor);
			break;
		case XA_WM_NORMAL_HINTS:
			updatesizehints(c);
			break;
		case XA_WM_HINTS:
			updatewmhints(c);
                drawBars();
			break;
		}
		if (ev->atom == XA_WM_NAME || ev->atom == netAtom[NetWMName]) {
			updatetitle(c);
			if (c == c->monitor->selectedClient)
                drawBar(c->monitor);
		}
		if (ev->atom == netAtom[NetWMWindowType])
			updatewindowtype(c);
	}
}

void
quit(const Argument *arg)
{
	running = 0;
}

Monitor *
rectangleToMonitor(int x, int y, int w, int h)
{
	Monitor *m, *r = selectedMonitor;
	int a, area = 0;

	for (m = monitors; m; m = m->next)
		if ((a = INTERSECT(x, y, w, h, m)) > area) {
			area = a;
			r = m;
		}
	return r;
}

void
resize(Client *c, int x, int y, int w, int h, int interact)
{
	if (applysizehints(c, &x, &y, &w, &h, interact))
		resizeclient(c, x, y, w, h);
}

void
resizeclient(Client *c, int x, int y, int w, int h)
{
	XWindowChanges wc;

	c->oldx = c->x; c->x = wc.x = x;
	c->oldy = c->y; c->y = wc.y = y;
	c->oldw = c->w; c->w = wc.width = w;
	c->oldh = c->h; c->h = wc.height = h;
	wc.border_width = c->borderWidth;
	if (((nexttiled(c->monitor->clients) == c && !nexttiled(c->next))
	    || &monocle == c->monitor->layouts[c->monitor->selectedLayout]->arrange)
        && !c->isFullscreen && !c->isFloating
        && NULL != c->monitor->layouts[c->monitor->selectedLayout]->arrange) {
		c->w = wc.width += c->borderWidth * 2;
		c->h = wc.height += c->borderWidth * 2;
		wc.border_width = 0;
	}
	XConfigureWindow(display, c->window, CWX | CWY | CWWidth | CWHeight | CWBorderWidth, &wc);
	configure(c);
	XSync(display, False);
}

void
resizemouse(const Argument *arg)
{
	int ocx, ocy, nw, nh;
	Client *c;
	Monitor *m;
	XEvent ev;
	Time lasttime = 0;

	if (!(c = selectedMonitor->selectedClient))
		return;
	if (c->isFullscreen) /* no support resizing fullscreen windows by mouse */
		return;
	restack(selectedMonitor);
	ocx = c->x;
	ocy = c->y;
	if (XGrabPointer(display, root, False, MOUSEMASK, GrabModeAsync, GrabModeAsync,
                     None, cursor[CurResize]->cursor, CurrentTime) != GrabSuccess)
		return;
	XWarpPointer(display, None, c->window, 0, 0, 0, 0, c->w + c->borderWidth - 1, c->h + c->borderWidth - 1);
	do {
		XMaskEvent(display, MOUSEMASK | ExposureMask | SubstructureRedirectMask, &ev);
		switch(ev.type) {
		case ConfigureRequest:
		case Expose:
		case MapRequest:
			handler[ev.type](&ev);
			break;
		case MotionNotify:
			if ((ev.xmotion.time - lasttime) <= (1000 / 60))
				continue;
			lasttime = ev.xmotion.time;

			nw = MAX(ev.xmotion.x - ocx - 2 * c->borderWidth + 1, 1);
			nh = MAX(ev.xmotion.y - ocy - 2 * c->borderWidth + 1, 1);
			if (c->monitor->windowX + nw >= selectedMonitor->windowX && c->monitor->windowX + nw <= selectedMonitor->windowX + selectedMonitor->windowWidth
                && c->monitor->windowY + nh >= selectedMonitor->windowY && c->monitor->windowY + nh <= selectedMonitor->windowY + selectedMonitor->windowHeight)
			{
				if (!c->isFloating && selectedMonitor->layouts[selectedMonitor->selectedLayout]->arrange
                    && (abs(nw - c->w) > snap || abs(nh - c->h) > snap))
					togglefloating(NULL);
			}
			if (!selectedMonitor->layouts[selectedMonitor->selectedLayout]->arrange || c->isFloating)
				resize(c, c->x, c->y, nw, nh, 1);
			break;
		}
	} while (ev.type != ButtonRelease);
	XWarpPointer(display, None, c->window, 0, 0, 0, 0, c->w + c->borderWidth - 1, c->h + c->borderWidth - 1);
	XUngrabPointer(display, CurrentTime);
	while (XCheckMaskEvent(display, EnterWindowMask, &ev));
	if ((m = rectangleToMonitor(c->x, c->y, c->w, c->h)) != selectedMonitor) {
		sendmon(c, m);
        selectedMonitor = m;
		focus(NULL);
	}
}

void
restack(Monitor *m)
{
	Client *c;
	XEvent ev;
	XWindowChanges wc;

    drawBar(m);
	if (!m->selectedClient)
		return;
	if (m->selectedClient->isFloating || !m->layouts[m->selectedLayout]->arrange)
		XRaiseWindow(display, m->selectedClient->window);
	if (m->layouts[m->selectedLayout]->arrange) {
		wc.stack_mode = Below;
		wc.sibling = m->barWindow;
		for (c = m->stack; c; c = c->selectionNext)
			if (!c->isFloating && ISVISIBLE(c)) {
				XConfigureWindow(display, c->window, CWSibling | CWStackMode, &wc);
				wc.sibling = c->window;
			}
	}
	XSync(display, False);
	while (XCheckMaskEvent(display, EnterWindowMask, &ev));
}

void run(void) {
	XEvent event;
	/* Main event loop */
	XSync(display, False);
	while (running && !XNextEvent(display, &event)) { // Loop through the X event queue
        if (handler[event.type]) { // If a handler exists for the event type
            handler[event.type](&event); // Call the event handler
        }
    }
}

void scan(void) {
    unsigned int i, numberOfChildren;
	Window rootReturn, unused, *children = NULL;
	XWindowAttributes windowAttributes;

    /* Get the children of the root window (i.e. all Windows), and continue if they exist */
	if (XQueryTree(display, root, &rootReturn, &unused, &children, &numberOfChildren)) {
		for (i = 0; i < numberOfChildren; i++) {
            /* The override_redirect member is set to indicate whether this window
             * overrides structure control facilities and can be True or False.
             * Window manager clients should ignore the window if this member is True.
             * XGetTransientForHint returns non-zero on success,
             * which happens if the WM_TRANSIENT_FOR property is set for the passed window.
             * Usually, this is the case only for transient windows, such as a dialog */
			if (!XGetWindowAttributes(display, children[i], &windowAttributes)
                || windowAttributes.override_redirect || XGetTransientForHint(display, children[i], &rootReturn)) {
                continue;
            }
			if (windowAttributes.map_state == IsViewable || getState(children[i]) == IconicState) {
                manage(children[i], &windowAttributes);
            }
		}
		for (i = 0; i < numberOfChildren; i++) { /* now the transients */
			if (!XGetWindowAttributes(display, children[i], &windowAttributes))
				continue;
			if (XGetTransientForHint(display, children[i], &rootReturn)
			&& (windowAttributes.map_state == IsViewable || getState(children[i]) == IconicState))
				manage(children[i], &windowAttributes);
		}
		if (children)
			XFree(children);
	}
}

void
sendmon(Client *c, Monitor *m)
{
	if (c->monitor == m)
		return;
	unfocus(c, 1);
	detach(c);
    detachStack(c);
	c->monitor = m;
	c->tags = m->tagSet[m->selectedTags]; /* assign tags of target monitor */
	attachBelow(c);
    attachStack(c);
	focus(NULL);
	arrange(NULL);
}

void
setclientstate(Client *c, long state)
{
	long data[] = { state, None };

	XChangeProperty(display, c->window, wmAtom[WMState], wmAtom[WMState], 32,
                    PropModeReplace, (unsigned char *)data, 2);
}

int
sendevent(Client *c, Atom proto)
{
	int n;
	Atom *protocols;
	int exists = 0;
	XEvent ev;

	if (XGetWMProtocols(display, c->window, &protocols, &n)) {
		while (!exists && n--)
			exists = protocols[n] == proto;
		XFree(protocols);
	}
	if (exists) {
		ev.type = ClientMessage;
		ev.xclient.window = c->window;
		ev.xclient.message_type = wmAtom[WMProtocols];
		ev.xclient.format = 32;
		ev.xclient.data.l[0] = proto;
		ev.xclient.data.l[1] = CurrentTime;
		XSendEvent(display, c->window, False, NoEventMask, &ev);
	}
	return exists;
}

void setFocus(Client *c) {
	if (!c->neverFocus) {
		XSetInputFocus(display, c->window, RevertToPointerRoot, CurrentTime);
		XChangeProperty(display, root, netAtom[NetActiveWindow],
                        XA_WINDOW, 32, PropModeReplace,
                        (unsigned char *) &(c->window), 1);
	}
	sendevent(c, wmAtom[WMTakeFocus]);
}

void
setfullscreen(Client *c, int fullscreen)
{
	if (fullscreen && !c->isFullscreen) {
		XChangeProperty(display, c->window, netAtom[NetWMState], XA_ATOM, 32,
                        PropModeReplace, (unsigned char*)&netAtom[NetWMFullscreen], 1);
		c->isFullscreen = 1;
		c->oldState = c->isFloating;
		c->oldBorderWidth = c->borderWidth;
		c->borderWidth = 0;
		c->isFloating = 1;
		resizeclient(c, c->monitor->monitorX, c->monitor->monitorY, c->monitor->monitorWidth, c->monitor->monitorHeight);
		XRaiseWindow(display, c->window);
	} else if (!fullscreen && c->isFullscreen){
		XChangeProperty(display, c->window, netAtom[NetWMState], XA_ATOM, 32,
                        PropModeReplace, (unsigned char*)0, 0);
		c->isFullscreen = 0;
		c->isFloating = c->oldState;
		c->borderWidth = c->oldBorderWidth;
		c->x = c->oldx;
		c->y = c->oldy;
		c->w = c->oldw;
		c->h = c->oldh;
		resizeclient(c, c->x, c->y, c->w, c->h);
		arrange(c->monitor);
	}
}

void
setlayout(const Argument *arg)
{
	if (!arg || !arg->v || arg->v != selectedMonitor->layouts[selectedMonitor->selectedLayout])
        selectedMonitor->selectedLayout ^= 1;
	if (arg && arg->v)
        selectedMonitor->layouts[selectedMonitor->selectedLayout] = (Layout *)arg->v;
	strncpy(selectedMonitor->layoutSymbol, selectedMonitor->layouts[selectedMonitor->selectedLayout]->symbol, sizeof selectedMonitor->layoutSymbol);
	if (selectedMonitor->selectedClient)
		arrange(selectedMonitor);
	else
        drawBar(selectedMonitor);
}

/* argument > 1.0 will set masterFactor absolutely */
void
setmfact(const Argument *arg)
{
	float f;

	if (!arg || !selectedMonitor->layouts[selectedMonitor->selectedLayout]->arrange)
		return;
	f = arg->f < 1.0 ? arg->f + selectedMonitor->masterFactor : arg->f - 1.0;
	if (f < 0.05 || f > 0.95)
		return;
    selectedMonitor->masterFactor = f;
	arrange(selectedMonitor);
}

void setup(void) {
	int i;
	XSetWindowAttributes windowAttributes;
	Atom utf8String;

	sigchld(0); // Clean up any zombies immediately

	/* Initialize screen */
	screen = DefaultScreen(display);
    screenWidth = DisplayWidth(display, screen);
    screenHeight = DisplayHeight(display, screen);
	root = RootWindow(display, screen);
    draw = drawCreate(display, screen, root, screenWidth, screenHeight);
	if (!drawFontsetCreate(draw, fonts, LENGTH(fonts)))
		die("No fonts could be loaded.");
    leftRightPad = draw->fonts->height;
    barHeight = draw->fonts->height + 2;
    updateGeometry();
	/* init atoms */
	utf8String = XInternAtom(display, "UTF8_STRING", False);
    /* List of protocols the client is willing to participate in (with the window manager */
    wmAtom[WMProtocols] = XInternAtom(display, "WM_PROTOCOLS", False);
    wmAtom[WMDelete] = XInternAtom(display, "WM_DELETE_WINDOW", False); // Protocol: request to delete top-level window
    wmAtom[WMState] = XInternAtom(display, "WM_STATE", False);
    wmAtom[WMTakeFocus] = XInternAtom(display, "WM_TAKE_FOCUS", False);
    netAtom[NetActiveWindow] = XInternAtom(display, "_NET_ACTIVE_WINDOW", False);
    netAtom[NetSupported] = XInternAtom(display, "_NET_SUPPORTED", False);
    netAtom[NetWMName] = XInternAtom(display, "_NET_WM_NAME", False);
    netAtom[NetWMState] = XInternAtom(display, "_NET_WM_STATE", False);
    netAtom[NetWMCheck] = XInternAtom(display, "_NET_SUPPORTING_WM_CHECK", False);
    netAtom[NetWMFullscreen] = XInternAtom(display, "_NET_WM_STATE_FULLSCREEN", False);
    netAtom[NetWMWindowType] = XInternAtom(display, "_NET_WM_WINDOW_TYPE", False);
    netAtom[NetWMWindowTypeDialog] = XInternAtom(display, "_NET_WM_WINDOW_TYPE_DIALOG", False);
    netAtom[NetClientList] = XInternAtom(display, "_NET_CLIENT_LIST", False);
	/* init cursors */
	cursor[CurNormal] = drw_cur_create(draw, XC_left_ptr);
	cursor[CurResize] = drw_cur_create(draw, XC_sizing);
	cursor[CurMove] = drw_cur_create(draw, XC_fleur);
	/* init appearance */
	scheme = ecalloc(LENGTH(colors), sizeof(Color *));
	for (i = 0; i < LENGTH(colors); i++)
		scheme[i] = drw_scm_create(draw, colors[i], 3);
	/* init bars */
	updatebars();
	updatestatus();
	/* supporting window for NetWMCheck */
	wmcheckwin = XCreateSimpleWindow(display, root, 0, 0, 1, 1, 0, 0, 0);
	XChangeProperty(display, wmcheckwin, netAtom[NetWMCheck], XA_WINDOW, 32,
                    PropModeReplace, (unsigned char *) &wmcheckwin, 1);
	XChangeProperty(display, wmcheckwin, netAtom[NetWMName], utf8String, 8,
                    PropModeReplace, (unsigned char *) "dwm", 3);
	XChangeProperty(display, root, netAtom[NetWMCheck], XA_WINDOW, 32,
                    PropModeReplace, (unsigned char *) &wmcheckwin, 1);
	/* EWMH support per view */
	XChangeProperty(display, root, netAtom[NetSupported], XA_ATOM, 32,
                    PropModeReplace, (unsigned char *) netAtom, NetLast);
	XDeleteProperty(display, root, netAtom[NetClientList]);
	/* select events */
	windowAttributes.cursor = cursor[CurNormal]->cursor;
    windowAttributes.event_mask = SubstructureRedirectMask | SubstructureNotifyMask
                                  | ButtonPressMask | PointerMotionMask | EnterWindowMask
                                  | LeaveWindowMask | StructureNotifyMask | PropertyChangeMask;
	XChangeWindowAttributes(display, root, CWEventMask | CWCursor, &windowAttributes);
	XSelectInput(display, root, windowAttributes.event_mask);
	grabkeys();
	focus(NULL);
}


void
seturgent(Client *c, int urg)
{
	XWMHints *wmh;

	c->isUrgent = urg;
	if (!(wmh = XGetWMHints(display, c->window)))
		return;
	wmh->flags = urg ? (wmh->flags | XUrgencyHint) : (wmh->flags & ~XUrgencyHint);
	XSetWMHints(display, c->window, wmh);
	XFree(wmh);
}

void
showhide(Client *c)
{
	if (!c)
		return;
	if (ISVISIBLE(c)) {
		/* show clients top down */
		XMoveWindow(display, c->window, c->x, c->y);
		if ((!c->monitor->layouts[c->monitor->selectedLayout]->arrange || c->isFloating) && !c->isFullscreen)
			resize(c, c->x, c->y, c->w, c->h, 0);
		showhide(c->selectionNext);
	} else {
		/* hide clients bottom up */
		showhide(c->selectionNext);
		XMoveWindow(display, c->window, WIDTH(c) * -2, c->y);
	}
}

void sigchld(int unused) {
	if (signal(SIGCHLD, sigchld) == SIG_ERR) // Set the handler for the signal SIGCHLD to sigchld, returning the old handler, or SIG_ERR on error, whatever this means...
		die("Can't install SIGCHLD handler:"); // Print error and exit
	while (0 < waitpid(-1, NULL, WNOHANG)); // Wait for any process to die (?)
}

void spawn(const Argument *argument) {
    /* If the command is the dmenu command, set the dmenu monitor to pass it as an argument */
    if (argument->v == dmenuCommand) {
        dmenuMonitor[0] = '0' + selectedMonitor->num;
    }
    /* Create a new process by duplicating the calling process (dwm)
     * The new process is referred to as the child process
     * The calling process is referred to as the parent process
     * The child process will have the PID of the old calling process
     * The PID of the parent process changes
     * It only returns 0 for the child process, the parent process returns its new PID,
     * so only the child process enters the conditional */
	if (fork() == 0) {
		if (display)
			close(ConnectionNumber(display));
        /* Create a new session with the calling process as its leader.
         * The process group IDs of the session and the calling process
         * are set to the process ID of the calling process, which is returned.
         * This detaches the child from the parent, as I understand. */
		setsid();
        /* Replace the calling process with a new one, called like (command, arguments)
         * The first element of the arguments is the command itself
         * The arguments must be NULL terminated
         * argument is converted to a pointer to a pointer because it is an array of strings (array of arrays)
         * The "v" in execvp stands for "vector", because we pass the arguments as a vector
         * The "p" in execvp stands for "path", because we use the system path in the call */
		execvp(((char **)argument->v)[0], (char **)argument->v);
        /* These lines will only be reached if the exec call fails, since the process won't be replaced */
		fprintf(stderr, "dwm: execvp %s", ((char **)argument->v)[0]);
		perror(" failed");
		exit(EXIT_SUCCESS);
	}
}

void
tag(const Argument *arg)
{
	if (selectedMonitor->selectedClient && arg->ui & TAGMASK) {
        selectedMonitor->selectedClient->tags = arg->ui & TAGMASK;
		focus(NULL);
		arrange(selectedMonitor);
	}
}

void
tagmon(const Argument *arg)
{
	if (!selectedMonitor->selectedClient || !monitors->next)
		return;
	sendmon(selectedMonitor->selectedClient, dirtomon(arg->i));
}

void
tile(Monitor *m)
{
	unsigned int i, n, h, mw, my, ty;
	Client *c;

	for (n = 0, c = nexttiled(m->clients); c; c = nexttiled(c->next), n++);
	if (n == 0)
		return;

	if (n > m->nMaster)
		mw = m->nMaster ? m->windowWidth * m->masterFactor : 0;
	else
		mw = m->windowWidth;
	for (i = my = ty = 0, c = nexttiled(m->clients); c; c = nexttiled(c->next), i++)
		if (i < m->nMaster) {
			h = (m->windowHeight - my) / (MIN(n, m->nMaster) - i);
			resize(c, m->windowX, m->windowY + my, mw - (2 * c->borderWidth), h - (2 * c->borderWidth), 0);
			if (my + HEIGHT(c) < m->windowHeight)
				my += HEIGHT(c);
		} else {
			h = (m->windowHeight - ty) / (n - i);
			resize(c, m->windowX + mw, m->windowY + ty, m->windowWidth - mw - (2 * c->borderWidth), h - (2 * c->borderWidth), 0);
			if (ty + HEIGHT(c) < m->windowHeight)
				ty += HEIGHT(c);
		}
}

void toggleBar(const Argument *argument) {
    selectedMonitor->showBar = !selectedMonitor->showBar;
	updatebarpos(selectedMonitor);
	XMoveResizeWindow(display, selectedMonitor->barWindow, selectedMonitor->windowX, selectedMonitor->by, selectedMonitor->windowWidth, barHeight);
	arrange(selectedMonitor);
}

void
togglefloating(const Argument *arg)
{
	if (!selectedMonitor->selectedClient)
		return;
	if (selectedMonitor->selectedClient->isFullscreen) /* no support for fullscreen windows */
		return;
    selectedMonitor->selectedClient->isFloating = !selectedMonitor->selectedClient->isFloating || selectedMonitor->selectedClient->isFixed;
	if (selectedMonitor->selectedClient->isFloating)
		resize(selectedMonitor->selectedClient, selectedMonitor->selectedClient->x, selectedMonitor->selectedClient->y,
               selectedMonitor->selectedClient->w, selectedMonitor->selectedClient->h, 0);
	arrange(selectedMonitor);
}

void
toggletag(const Argument *arg)
{
	unsigned int newtags;

	if (!selectedMonitor->selectedClient)
		return;
	newtags = selectedMonitor->selectedClient->tags ^ (arg->ui & TAGMASK);
	if (newtags) {
        selectedMonitor->selectedClient->tags = newtags;
		focus(NULL);
		arrange(selectedMonitor);
	}
}

void
toggleview(const Argument *arg)
{
	unsigned int newtagset = selectedMonitor->tagSet[selectedMonitor->selectedTags] ^ (arg->ui & TAGMASK);

	if (newtagset) {
        selectedMonitor->tagSet[selectedMonitor->selectedTags] = newtagset;
		focus(NULL);
		arrange(selectedMonitor);
	}
}

void
unfocus(Client *c, int setfocus)
{
	if (!c)
		return;
    grabButtons(c, 0);
	XSetWindowBorder(display, c->window, scheme[SchemeNorm][ColBorder].pixel);
	if (setfocus) {
		XSetInputFocus(display, root, RevertToPointerRoot, CurrentTime);
		XDeleteProperty(display, root, netAtom[NetActiveWindow]);
	}
}

void
unmanage(Client *c, int destroyed)
{
	Monitor *m = c->monitor;
	XWindowChanges wc;

	detach(c);
    detachStack(c);
	if (!destroyed) {
		wc.border_width = c->oldBorderWidth;
		XGrabServer(display); /* avoid race conditions */
		XSetErrorHandler(xerrordummy);
		XConfigureWindow(display, c->window, CWBorderWidth, &wc); /* restore border */
		XUngrabButton(display, AnyButton, AnyModifier, c->window);
		setclientstate(c, WithdrawnState);
		XSync(display, False);
		XSetErrorHandler(xerror);
		XUngrabServer(display);
	}
	free(c);
	focus(NULL);
	updateclientlist();
	arrange(m);
}

void
unmapnotify(XEvent *e)
{
	Client *c;
	XUnmapEvent *ev = &e->xunmap;

	if ((c = windowToClient(ev->window))) {
		if (ev->send_event)
			setclientstate(c, WithdrawnState);
		else
			unmanage(c, 0);
	}
}

void
updatebars(void)
{
	Monitor *m;
	XSetWindowAttributes wa = {
		.override_redirect = True,
		.background_pixmap = ParentRelative,
		.event_mask = ButtonPressMask|ExposureMask
	};
	XClassHint ch = {"dwm", "dwm"};
	for (m = monitors; m; m = m->next) {
		if (m->barWindow)
			continue;
		m->barWindow = XCreateWindow(display, root, m->windowX, m->by, m->windowWidth, barHeight, 0, DefaultDepth(display, screen),
                                     CopyFromParent, DefaultVisual(display, screen),
				CWOverrideRedirect|CWBackPixmap|CWEventMask, &wa);
		XDefineCursor(display, m->barWindow, cursor[CurNormal]->cursor);
		XMapRaised(display, m->barWindow);
		XSetClassHint(display, m->barWindow, &ch);
	}
}

void
updatebarpos(Monitor *m)
{
	m->windowY = m->monitorY;
	m->windowHeight = m->monitorHeight;
	if (m->showBar) {
		m->windowHeight -= barHeight;
		m->by = m->topBar ? m->windowY : m->windowY + m->windowHeight;
		m->windowY = m->topBar ? m->windowY + barHeight : m->windowY;
	} else
		m->by = -barHeight;
}

void
updateclientlist()
{
	Client *c;
	Monitor *m;

	XDeleteProperty(display, root, netAtom[NetClientList]);
	for (m = monitors; m; m = m->next)
		for (c = m->clients; c; c = c->next)
			XChangeProperty(display, root, netAtom[NetClientList],
                            XA_WINDOW, 32, PropModeAppend,
                            (unsigned char *) &(c->window), 1);
}

int updateGeometry(void) {
	int dirty = 0;

#ifdef XINERAMA
	if (XineramaIsActive(display)) {
		int i, j, n, nn;
		Client *c;
		Monitor *m;
		XineramaScreenInfo *info = XineramaQueryScreens(display, &nn);
		XineramaScreenInfo *unique = NULL;

		for (n = 0, m = monitors; m; m = m->next, n++);
		/* only consider unique geometries as separate screens */
		unique = ecalloc(nn, sizeof(XineramaScreenInfo));
		for (i = 0, j = 0; i < nn; i++)
			if (isuniquegeom(unique, j, &info[i]))
				memcpy(&unique[j++], &info[i], sizeof(XineramaScreenInfo));
		XFree(info);
		nn = j;
		if (n <= nn) { /* new monitors available */
			for (i = 0; i < (nn - n); i++) {
				for (m = monitors; m && m->next; m = m->next);
				if (m)
					m->next = createMonitor();
				else
                    monitors = createMonitor();
			}
			for (i = 0, m = monitors; i < nn && m; m = m->next, i++)
				if (i >= n
                    || unique[i].x_org != m->monitorX || unique[i].y_org != m->monitorY
                    || unique[i].width != m->monitorWidth || unique[i].height != m->monitorHeight)
				{
					dirty = 1;
					m->num = i;
                    m->monitorX = m->windowX = unique[i].x_org;
                    m->monitorY = m->windowY = unique[i].y_org;
                    m->monitorWidth = m->windowWidth = unique[i].width;
                    m->monitorHeight = m->windowHeight = unique[i].height;
					updatebarpos(m);
				}
		} else { /* less monitors available nn < n */
			for (i = nn; i < n; i++) {
				for (m = monitors; m && m->next; m = m->next);
				while ((c = m->clients)) {
					dirty = 1;
					m->clients = c->next;
                    detachStack(c);
					c->monitor = monitors;
					attach(c);
					attachBelow(c);
                    attachStack(c);
				}
				if (m == selectedMonitor)
                    selectedMonitor = monitors;
				cleanupmon(m);
			}
		}
		free(unique);
	} else
#endif /* XINERAMA */
	{ /* default monitor setup */
		if (!monitors)
            monitors = createMonitor();
		if (monitors->monitorWidth != screenWidth || monitors->monitorHeight != screenHeight) {
			dirty = 1;
            monitors->monitorWidth = monitors->windowWidth = screenWidth;
            monitors->monitorHeight = monitors->windowHeight = screenHeight;
			updatebarpos(monitors);
		}
	}
	if (dirty) {
        selectedMonitor = monitors;
        selectedMonitor = windowToMonitor(root);
	}
	return dirty;
}

void
updatenumlockmask(void)
{
	unsigned int i, j;
	XModifierKeymap *modmap;

	numlockmask = 0;
	modmap = XGetModifierMapping(display);
	for (i = 0; i < 8; i++)
		for (j = 0; j < modmap->max_keypermod; j++)
			if (modmap->modifiermap[i * modmap->max_keypermod + j]
				== XKeysymToKeycode(display, XK_Num_Lock))
				numlockmask = (1 << i);
	XFreeModifiermap(modmap);
}

void
updatesizehints(Client *c)
{
	long msize;
	XSizeHints size;

	if (!XGetWMNormalHints(display, c->window, &size, &msize))
		/* size is uninitialized, ensure that size.flags aren't used */
		size.flags = PSize;
	if (size.flags & PBaseSize) {
		c->basew = size.base_width;
		c->baseh = size.base_height;
	} else if (size.flags & PMinSize) {
		c->basew = size.min_width;
		c->baseh = size.min_height;
	} else
		c->basew = c->baseh = 0;
	if (size.flags & PResizeInc) {
		c->incw = size.width_inc;
		c->inch = size.height_inc;
	} else
		c->incw = c->inch = 0;
	if (size.flags & PMaxSize) {
		c->maxw = size.max_width;
		c->maxh = size.max_height;
	} else
		c->maxw = c->maxh = 0;
	if (size.flags & PMinSize) {
		c->minw = size.min_width;
		c->minh = size.min_height;
	} else if (size.flags & PBaseSize) {
		c->minw = size.base_width;
		c->minh = size.base_height;
	} else
		c->minw = c->minh = 0;
	if (size.flags & PAspect) {
		c->mina = (float)size.min_aspect.y / size.min_aspect.x;
		c->maxa = (float)size.max_aspect.x / size.max_aspect.y;
	} else
		c->maxa = c->mina = 0.0;
	c->isFixed = (c->maxw && c->maxh && c->maxw == c->minw && c->maxh == c->minh);
}

void
updatestatus(void)
{
	if (!gettextprop(root, XA_WM_NAME, statusText, sizeof(statusText)))
		strcpy(statusText, "dwm-"VERSION);
    drawBar(selectedMonitor);
}

void
updatetitle(Client *c)
{
	if (!gettextprop(c->window, netAtom[NetWMName], c->name, sizeof c->name))
		gettextprop(c->window, XA_WM_NAME, c->name, sizeof c->name);
	if (c->name[0] == '\0') /* hack to mark broken clients */
		strcpy(c->name, broken);
}

void
updatewindowtype(Client *c)
{
	Atom state = getatomprop(c, netAtom[NetWMState]);
	Atom wtype = getatomprop(c, netAtom[NetWMWindowType]);

	if (state == netAtom[NetWMFullscreen])
		setfullscreen(c, 1);
	if (wtype == netAtom[NetWMWindowTypeDialog])
		c->isFloating = 1;
}

void
updatewmhints(Client *c)
{
	XWMHints *wmh;

	if ((wmh = XGetWMHints(display, c->window))) {
		if (c == selectedMonitor->selectedClient && wmh->flags & XUrgencyHint) {
			wmh->flags &= ~XUrgencyHint;
			XSetWMHints(display, c->window, wmh);
		} else
			c->isUrgent = (wmh->flags & XUrgencyHint) ? 1 : 0;
		if (wmh->flags & InputHint)
			c->neverFocus = !wmh->input;
		else
			c->neverFocus = 0;
		XFree(wmh);
	}
}

void
view(const Argument *arg)
{
	if ((arg->ui & TAGMASK) == selectedMonitor->tagSet[selectedMonitor->selectedTags])
		return;
    selectedMonitor->selectedTags ^= 1; /* toggle selectedClient tagSet */
	if (arg->ui & TAGMASK)
        selectedMonitor->tagSet[selectedMonitor->selectedTags] = arg->ui & TAGMASK;
	focus(NULL);
	arrange(selectedMonitor);
}

Client *windowToClient(Window window) {
	Client *c;
	Monitor *m;

	for (m = monitors; m; m = m->next)
		for (c = m->clients; c; c = c->next)
			if (c->window == window)
				return c;
	return NULL;
}

Monitor *windowToMonitor(Window window) {
	int x, y;
	Client *client;
	Monitor *monitor;

    if (window == root && getRootPointer(&x, &y)) {
        return rectangleToMonitor(x, y, 1, 1);
    }
    for (monitor = monitors; monitor; monitor = monitor->next) {
        if (window == monitor->barWindow) {
            return monitor;
        }
    }
    if ((client = windowToClient(window))) {
        return client->monitor;
    }
    return selectedMonitor;
}

/* There's no way to check accesses to destroyed windows, thus those cases are
 * ignored (especially on UnmapNotify's). Other types of errors call Xlibs
 * default error handler, which may call exit. */
int
xerror(Display *dpy, XErrorEvent *ee)
{
	if (ee->error_code == BadWindow
	|| (ee->request_code == X_SetInputFocus && ee->error_code == BadMatch)
	|| (ee->request_code == X_PolyText8 && ee->error_code == BadDrawable)
	|| (ee->request_code == X_PolyFillRectangle && ee->error_code == BadDrawable)
	|| (ee->request_code == X_PolySegment && ee->error_code == BadDrawable)
	|| (ee->request_code == X_ConfigureWindow && ee->error_code == BadMatch)
	|| (ee->request_code == X_GrabButton && ee->error_code == BadAccess)
	|| (ee->request_code == X_GrabKey && ee->error_code == BadAccess)
	|| (ee->request_code == X_CopyArea && ee->error_code == BadDrawable))
		return 0;
	fprintf(stderr, "dwm: fatal error: request code=%d, error code=%d\n",
		ee->request_code, ee->error_code);
	return xerrorxlib(dpy, ee); /* may call exit */
}

int
xerrordummy(Display *dpy, XErrorEvent *ee)
{
	return 0;
}

/* Startup Error handler to check if another window manager
 * is already running. */
int
xerrorstart(Display *dpy, XErrorEvent *ee)
{
	die("dwm: another window manager is already running");
	return -1;
}

void
zoom(const Argument *arg)
{
	Client *c = selectedMonitor->selectedClient;

	if (!selectedMonitor->layouts[selectedMonitor->selectedLayout]->arrange
	|| (selectedMonitor->selectedClient && selectedMonitor->selectedClient->isFloating))
		return;
	if (c == nexttiled(selectedMonitor->clients))
		if (!c || !(c = nexttiled(c->next)))
			return;
	pop(c);
}

int main(int argc, char *argv[]) { // Entrypoint
    if (argc == 2 && !strcmp("-v", argv[1])) {// If there are exactly two arguments and the second one is "-v"
        die("dwm-"VERSION); // Print version and exit
    } else if (argc != 1) { // Else if the argument count is not 1 (i.e. is greater than 2)
        die("usage: dwm [-v]"); // Print usage and exit
    }
    if (!setlocale(LC_CTYPE, "") || !XSupportsLocale()) { // Set locale from $LAND environment variable and checks if X can operate using the current locale
        fputs("warning: no locale support\n", stderr); // Print error and exit
    }
    if (!(display = XOpenDisplay(NULL))) { // Connect to the X display server
        die("dwm: cannot open display"); // Print error and exit
    }
    checkOtherWindowManager(); // This will throw an error if another window manager is running
	setup();
#ifdef __OpenBSD__
	if (pledge("stdio rpath proc exec", NULL) == -1)
		die("pledge");
#endif /* __OpenBSD__ */
	scan(); // Check if other programs are running, so that they can be added to DWM when launched
	run(); // Main program
	cleanup();
	XCloseDisplay(display);
	return EXIT_SUCCESS;
}<|MERGE_RESOLUTION|>--- conflicted
+++ resolved
@@ -715,22 +715,14 @@
 	unsigned int i, occ = 0, urg = 0, n = 0;
 	Client *c;
 
-<<<<<<< HEAD
+	if (!monitor->showBar)
+		return;
+
 	/* Draw status first, so it can be overdrawn by tags later */
 	if (monitor == selectedMonitor) { /* Status is only drawn on selected monitor */
         drawSetColorScheme(draw, scheme[SchemeNorm]);
         textWidth = TEXTW(statusText) - leftRightPad + 2; /* 2px right padding */
 		drw_text(draw, monitor->windowWidth - textWidth, 0, textWidth, barHeight, 0, statusText, 0);
-=======
-	if (!m->showbar)
-		return;
-
-	/* draw status first so it can be overdrawn by tags later */
-	if (m == selmon) { /* status is only drawn on selected monitor */
-		drw_setscheme(drw, scheme[SchemeNorm]);
-		tw = TEXTW(stext) - lrpad + 2; /* 2px right padding */
-		drw_text(drw, m->ww - tw, 0, tw, bh, 0, stext, 0);
->>>>>>> d39e2f34
 	}
 
 	for (c = monitor->clients; c; c = c->next) {
@@ -884,11 +876,11 @@
     }
 	if (client) {
         /* Update the currently selected monitor, if necessary */
-        if (client->monitor != selectedMonitor) { 
-            selectedMonitor = client->monitor; 
+        if (client->monitor != selectedMonitor) {
+            selectedMonitor = client->monitor;
         }
-        if (client->isUrgent) { 
-            seturgent(client, 0); 
+        if (client->isUrgent) {
+            seturgent(client, 0);
         }
         detachStack(client);
         attachStack(client);
